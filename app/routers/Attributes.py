--- conflicted
+++ resolved
@@ -1,13 +1,11 @@
 from typing import List
 
 from fastapi import APIRouter, Depends
-from schemas.attribute_schema import AttributeSchema
 from sqlalchemy.orm import Session
 
 from ..database import get_db
 from ..models.attribute import Attribute
-<<<<<<< HEAD
-from schemas.attribute_schema import (
+from ..schemas.attribute_schema import (
     AttributeSchema,
     AttributeRestSearchSchema,
     AttributeAddSchema,
@@ -17,8 +15,6 @@
     AttributeTagSchema,
     AttributeGetByIdSchema,
 )
-=======
->>>>>>> 48165f2f
 
 # from . import events, objects, tags
 
