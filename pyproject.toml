--- conflicted
+++ resolved
@@ -17,12 +17,9 @@
   "mysql-connector-python",
   "PyJWT==2.8.0",
   "httpx==0.26.0",
-<<<<<<< HEAD
-=======
   "passlib==1.7.4",
   "argon2-cffi==23.1.0",
   "bcrypt==4.1.2",
->>>>>>> 37d93116
 ]
 
 
