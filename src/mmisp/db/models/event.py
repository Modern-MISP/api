from sqlalchemy import Boolean, Column, ForeignKey, Integer, String
from sqlalchemy.orm import relationship

from mmisp.util.uuid import uuid

from ..database import Base
from .organisation import Organisation
from .sharing_group import SharingGroup
from .tag import Tag


class Event(Base):
    __tablename__ = "events"

    id = Column(Integer, primary_key=True)
<<<<<<< HEAD
    uuid = Column(String(255), unique=True, default=uuid)
    org_id = Column(Integer, ForeignKey(Organisation.id))  # owner org
    orgc_id = Column(Integer, ForeignKey(Organisation.id))  # creator org
    info = Column(String(255))
    distribution = Column(String(255))
    date = Column(String(255))
    published = Column(Boolean)
    analysis = Column(String(255))
    attribute_count = Column(String(255))
    timestamp = Column(String(255))
    sharing_group_id = Column(Integer, ForeignKey("sharing_groups.id"))
    proposal_email_lock = Column(Boolean)
    locked = Column(Boolean)
    threat_level_id = Column(String(255))
    publish_timestamp = Column(String(255))
    sighting_timestamp = Column(String(255))
    disable_correlation = Column(Boolean)
    extends_uuid = Column(String(255))
    event_creator_email = Column(String(255))
    protected = Column(Boolean)
    cryptographic_key = Column(String(255))  # must be serialized

=======
    uuid = Column(String(255), unique=True, default=uuid, index=True)
    org_id = Column(Integer, ForeignKey(Organisation.id), nullable=False, index=True)  # owner org
    orgc_id = Column(Integer, ForeignKey(Organisation.id), nullable=False, index=True)  # creator org
    info = Column(String(255), nullable=False, index=True)
    distribution = Column(Integer, nullable=False, default=0)
    date = Column(String(255), nullable=False)
    published = Column(Boolean, nullable=False, default=False)
    analysis = Column(String(255), nullable=False)
    attribute_count = Column(Integer, default=0)
    timestamp = Column(Integer, nullable=False, default=0)
    sharing_group_id = Column(Integer, ForeignKey(SharingGroup.id), nullable=True, default=None, index=True)
    proposal_email_lock = Column(Boolean, nullable=False, default=False)
    locked = Column(Boolean, nullable=False, default=False)
    threat_level_id = Column(Integer, nullable=False, default=4)
    publish_timestamp = Column(String(255), nullable=False, default=0)
    sighting_timestamp = Column(String(255), nullable=False, default=0)
    disable_correlation = Column(Boolean, nullable=False, default=False)
    extends_uuid = Column(String(255), default="")
    event_creator_email = Column(String(255), nullable=False)
    protected = Column(Boolean, nullable=True, default=None)
    cryptographic_key = Column(String(255), nullable=True, default=None)  # must be serialized
>>>>>>> 3c4e2e86
    attributes = relationship("Attribute", back_populates="event")


class EventReport(Base):
    __tablename__ = "event_reports"

    id = Column(Integer, primary_key=True)
    uuid = Column(String(255), unique=True, default=uuid)
    event_id = Column(Integer, ForeignKey(Event.id), nullable=False, index=True)
    name = Column(String(255), nullable=False)
    content = Column(String(255), nullable=False, default="")
    distribution = Column(Integer, nullable=False, default=0)
    sharing_group_id = Column(Integer)
    timestamp = Column(Integer, nullable=False)
    deleted = Column(Boolean, nullable=False, default=False)


class EventTag(Base):
    __tablename__ = "event_tags"

    id = Column(Integer, primary_key=True)
    event_id = Column(Integer, ForeignKey(Event.id), nullable=False, index=True)
    tag_id = Column(Integer, ForeignKey(Tag.id), nullable=False, index=True)
    local = Column(Boolean, nullable=False, default=False)<|MERGE_RESOLUTION|>--- conflicted
+++ resolved
@@ -13,30 +13,6 @@
     __tablename__ = "events"
 
     id = Column(Integer, primary_key=True)
-<<<<<<< HEAD
-    uuid = Column(String(255), unique=True, default=uuid)
-    org_id = Column(Integer, ForeignKey(Organisation.id))  # owner org
-    orgc_id = Column(Integer, ForeignKey(Organisation.id))  # creator org
-    info = Column(String(255))
-    distribution = Column(String(255))
-    date = Column(String(255))
-    published = Column(Boolean)
-    analysis = Column(String(255))
-    attribute_count = Column(String(255))
-    timestamp = Column(String(255))
-    sharing_group_id = Column(Integer, ForeignKey("sharing_groups.id"))
-    proposal_email_lock = Column(Boolean)
-    locked = Column(Boolean)
-    threat_level_id = Column(String(255))
-    publish_timestamp = Column(String(255))
-    sighting_timestamp = Column(String(255))
-    disable_correlation = Column(Boolean)
-    extends_uuid = Column(String(255))
-    event_creator_email = Column(String(255))
-    protected = Column(Boolean)
-    cryptographic_key = Column(String(255))  # must be serialized
-
-=======
     uuid = Column(String(255), unique=True, default=uuid, index=True)
     org_id = Column(Integer, ForeignKey(Organisation.id), nullable=False, index=True)  # owner org
     orgc_id = Column(Integer, ForeignKey(Organisation.id), nullable=False, index=True)  # creator org
@@ -58,7 +34,6 @@
     event_creator_email = Column(String(255), nullable=False)
     protected = Column(Boolean, nullable=True, default=None)
     cryptographic_key = Column(String(255), nullable=True, default=None)  # must be serialized
->>>>>>> 3c4e2e86
     attributes = relationship("Attribute", back_populates="event")
 
 
